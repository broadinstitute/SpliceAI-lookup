from collections import defaultdict
from datetime import datetime
import gzip
import json
import logging
import os
import pandas as pd
from pprint import pprint
import pyfastx
import psycopg2
import re
import traceback
import time

# flask imports
from flask import Flask, request, Response, send_from_directory
from flask_cors import CORS
from flask_talisman import Talisman

app = Flask(__name__)

CORS(app)


DEBUG = True # if socket.gethostname() == "spliceai-lookup" else True
if not DEBUG:
    Talisman(app)

logging.getLogger('werkzeug').disabled = True

DEFAULT_DISTANCE = 500  # maximum distance between the variant and gained/lost splice site, defaults to 500
MAX_DISTANCE_LIMIT = 10000
DEFAULT_MASK = 0        # mask scores representing annotated acceptor/donor gain and unannotated acceptor/donor loss, defaults to 0

SPLICEAI_EXAMPLE_URL = f"/spliceai/?hg=38&distance=500&mask=0&variant=chr8-140300615-C-G&bc=basic"
PANGOLIN_EXAMPLE_URL = f"/pangolin/?hg=38&distance=500&mask=0&variant=chr8-140300615-C-G&bc=basic"


VARIANT_RE = re.compile(
    "(chr)?(?P<chrom>[0-9XYMTt]{1,2})"
    "[-\s:]+"
    "(?P<pos>[0-9]{1,9})"
    "[-\s:]+"
    "(?P<ref>[ACGT]+)"
    "[-\s:>]+"
    "(?P<alt>[ACGT]+)"
)

FASTA_PATH = {
    "37": "/hg19.fa.gz",
    "38": "/hg38.fa.gz",
}

PYFASTX_REF = {}

GENCODE_VERSION = "v47"

SHARED_TRANSCRIPT_ANNOTATIONS = {}
SHARED_TRANSCRIPT_ANNOTATION_PATHS = {
    ("37", "basic"): f"/gencode.{GENCODE_VERSION}lift37.basic.annotation.transcript_annotations.json.gz",
    ("38", "basic"): f"/gencode.{GENCODE_VERSION}.basic.annotation.transcript_annotations.json.gz",
    ("37", "comprehensive"): f"/gencode.{GENCODE_VERSION}lift37.annotation.transcript_annotations.json.gz",
    ("38", "comprehensive"): f"/gencode.{GENCODE_VERSION}.annotation.transcript_annotations.json.gz",
}

TRANSCRIPT_PRIORITY_ORDER = {
    "MS": 3,  # MANE select transcript
    "MP": 2,  # MANE plus clinical transcript
    "C": 1,   # canonical transcript
    "N": 0
}

TOOL = os.environ.get("TOOL")
GENOME_VERSION = os.environ.get("GENOME_VERSION")
if GENOME_VERSION not in ("37", "38"):
    raise ValueError(f'Environment variable "GENOME_VERSION" should be set to either "37" or "38" instead of: "{os.environ.get("GENOME_VERSION")}"')

if TOOL == "spliceai":
    from spliceai.utils import Annotator, get_delta_scores

    class VariantRecord:
        def __init__(self, chrom, pos, ref, alt):
            self.chrom = chrom
            self.pos = pos
            self.ref = ref
            self.alts = [alt]

        def __repr__(self):
            return f"{self.chrom}-{self.pos}-{self.ref}-{self.alts[0]}"

    SPLICEAI_ANNOTATOR = {}
    SPLICEAI_ANNOTATION_PATHS = {
        ("37", "basic"): f"/gencode.{GENCODE_VERSION}lift37.basic.annotation.txt.gz",
        ("38", "basic"): f"/gencode.{GENCODE_VERSION}.basic.annotation.txt.gz",
        ("37", "comprehensive"): f"/gencode.{GENCODE_VERSION}lift37.annotation.txt.gz",
        ("38", "comprehensive"): f"/gencode.{GENCODE_VERSION}.annotation.txt.gz",
    }

elif TOOL == "pangolin":
    from pkg_resources import resource_filename
    from pangolin.pangolin import process_variant as process_variant_using_pangolin
    from pangolin.model import torch, Pangolin, L, W, AR
    import gffutils

    PANGOLIN_MODELS = {
        "basic": [],
        "comprehensive": [],
    }

    PANGOLIN_ANNOTATION_PATHS = {
        ("37", "basic"): f"/gencode.{GENCODE_VERSION}lift37.basic.annotation.without_chr_prefix.db",
        ("38", "basic"): f"/gencode.{GENCODE_VERSION}.basic.annotation.db",
        ("37", "comprehensive"): f"/gencode.{GENCODE_VERSION}lift37.annotation.without_chr_prefix.db",
        ("38", "comprehensive"): f"/gencode.{GENCODE_VERSION}.annotation.db",
    }
else:
    raise ValueError(f'Environment variable "TOOL" should be set to either "spliceai" or "pangolin" instead of: "{os.environ.get("TOOL")}"')


def init_reference(genome_version):
    if genome_version not in PYFASTX_REF:
        PYFASTX_REF[genome_version] = pyfastx.Fasta(FASTA_PATH[genome_version])


def init_spliceai(genome_version, basic_or_comprehensive):
    
    if (genome_version, basic_or_comprehensive) not in SPLICEAI_ANNOTATOR:
        SPLICEAI_ANNOTATOR[(genome_version, basic_or_comprehensive)] = Annotator(
            FASTA_PATH[genome_version],
            SPLICEAI_ANNOTATION_PATHS[(genome_version, basic_or_comprehensive)]
        )

<<<<<<< HEAD
def init_pangolin(genome_version, basic_or_comprehensive):
=======

def init_pangolin(genome_version):
>>>>>>> 227eea89

    if not PANGOLIN_MODELS[basic_or_comprehensive]:
        torch.set_num_threads(os.cpu_count()*2)

        for i in 0, 2, 4, 6:
            for j in 1, 2, 3:
                model = Pangolin(L, W, AR)
                if torch.cuda.is_available():
                    model.cuda()
                    weights = torch.load(resource_filename("pangolin", "models/final.%s.%s.3.v2" % (j, i)))
                else:
                    weights = torch.load(resource_filename("pangolin", "models/final.%s.%s.3.v2" % (j, i)), map_location=torch.device('cpu'))
                model.load_state_dict(weights)
                model.eval()
                PANGOLIN_MODELS[basic_or_comprehensive].append(model)

<<<<<<< HEAD
def init_transcript_annotations(genome_version, basic_or_comprehensive):
    if (genome_version, basic_or_comprehensive) in SHARED_TRANSCRIPT_ANNOTATIONS:
=======

def init_transcript_annotations(genome_version):
    if genome_version in SHARED_TRANSCRIPT_ANNOTATIONS:
>>>>>>> 227eea89
        return

    # init shared transcript annotations
    with gzip.open(SHARED_TRANSCRIPT_ANNOTATION_PATHS[(genome_version, basic_or_comprehensive)], "rt") as ta_f:
        SHARED_TRANSCRIPT_ANNOTATIONS[(genome_version, basic_or_comprehensive)] = json.load(ta_f)


def error_response(error_message, source=None):
    response_json = {"error": str(error_message)}
    if source:
        response_json["source"] = source
    return Response(json.dumps(response_json), status=200, mimetype='application/json')


def parse_variant(variant_str):
    match = VARIANT_RE.match(variant_str)
    if not match:
        raise ValueError(f"Unable to parse variant: {variant_str}")

    return match['chrom'], int(match['pos']), match['ref'], match['alt']


DATABASE_CONNECTION = None
def init_database_connection():
    global DATABASE_CONNECTION
    if DATABASE_CONNECTION is not None:
        try:
            DATABASE_CONNECTION.isolation_level
            return  # connection is already initialized
        except psycopg2.OperationalError as oe:
            print("WARNING: Connection has closed. Reopenning...")
            DATABASE_CONNECTION = None

    if DATABASE_CONNECTION is None:
        print("Environment:", dict(os.environ))

        try:
            DATABASE_CONNECTION = psycopg2.connect(
                host="/cloudsql/spliceai-lookup-412920:us-central1:spliceai-lookup-db",
                database="spliceai-lookup-db",
                user="postgres",
                password=os.environ.get("DB_PASSWORD"))
            DATABASE_CONNECTION.autocommit = True
        except Exception as e:
            print(f"ERROR: Unable to connect to the database: {e}. Proceeding without a database connection...")
            traceback.print_exc()
            return

        def does_table_exist(table_name):
            results = run_sql(f"SELECT EXISTS (SELECT 1 AS result FROM pg_tables WHERE tablename=%s)", (table_name,))
            does_table_already_exist = results[0][0]
            return does_table_already_exist

        if not does_table_exist("cache"):
            print("Creating cache table")
            run_sql("""CREATE TABLE cache (key TEXT UNIQUE, value TEXT, counter INT, accessed TIMESTAMP DEFAULT now())""")
            run_sql("""CREATE INDEX cache_index ON cache (key)""")

        if not does_table_exist("log"):
            print("Creating event_log table")
            run_sql("""CREATE TABLE log (event_name TEXT, ip TEXT, logtime TIMESTAMP DEFAULT now(), duration REAL, variant TEXT, genome VARCHAR(10), distance INT, mask INT4, details TEXT, variant_consequence TEXT)""")
            run_sql("""CREATE INDEX log_index1 ON log (event_name)""")
            run_sql("""CREATE INDEX log_index2 ON log (ip)""")


def run_sql(sql_query, *args):
    with DATABASE_CONNECTION:
        c = DATABASE_CONNECTION.cursor()
        c.execute(sql_query, *args)
        try:
            results = c.fetchall()
        except:
            results = []
        c.close()
    return results


def exceeds_rate_limit(user_ip):
    """Place holder for implementing rate limits based on user ip address"""
    if DATABASE_CONNECTION is None:
        return False

    """
    SELECT * FROM log WHERE event_name like '%computed' AND duration > 2 AND ip='61.68.128.103' AND logtime >= NOW() - INTERVAL '5 minutes' ;
    SELECT ip, count(*) FROM log WHERE event_name like '%computed' AND duration > 2 AND logtime >= NOW() - INTERVAL '20 minutes' GROUP BY ip ORDER BY count DESC;
    """
    return False

    #rows = run_sql("SELECT COUNT(*) FROM log WHERE event_name like '%computed' AND duration > 2 AND ip=%s AND logtime >= NOW() - INTERVAL '5 minutes'", user_ip)
    #request_count = int(rows[0][0])
    #if request_count > 50: return True

    # check rate limit
    #try:
    #    rows = run_sql(f"SELECT count(*) FROM log WHERE ip=%s AND logtime > now() - interval '1 second' AND event_name=%s", (ip, request_type))
    #    if rows and rows[0][0] > 4:
    #        return f"Rate limit exceeded for {request_type} requests"
    #except Exception as e:
    #    print(f"Rate limit error: {e}", flush=True)


def get_splicing_scores_cache_key(tool_name, variant, genome_version, distance, mask, basic_or_comprehensive="basic"):
    return f"{tool_name}__{variant}__hg{genome_version}__d{distance}__m{mask}__{basic_or_comprehensive}"


def get_splicing_scores_from_cache(tool_name, variant, genome_version, distance, mask, basic_or_comprehensive="basic"):
    results = {}
    if DATABASE_CONNECTION is None:
        return results

    key = get_splicing_scores_cache_key(tool_name, variant, genome_version, distance, mask, basic_or_comprehensive)
    try:
        rows = run_sql(f"SELECT value FROM cache WHERE key=%s", (key,))
        if rows:
            results = json.loads(rows[0][0])
            results["source"] += ":cache"
    except Exception as e:
        print(f"Cache error: {e}", flush=True)

    return results


def add_splicing_scores_to_cache(tool_name, variant, genome_version, distance, mask, basic_or_comprehensive, results):
    if DATABASE_CONNECTION is None:
        return

    key = get_splicing_scores_cache_key(tool_name, variant, genome_version, distance, mask, basic_or_comprehensive)
    try:
        results_string = json.dumps(results)

        run_sql(r"""INSERT INTO cache (key, value, counter, accessed) VALUES (%s, %s, 1, now()) """ +
                r"""ON CONFLICT (key) DO """ +
                r"""UPDATE SET key=%s, value=%s, counter=cache.counter+1, accessed=now()""", (key, results_string, key, results_string))
    except Exception as e:
        print(f"Cache error: {e}", flush=True)


def check_reference_allele(genome_version, chrom, pos, ref, alt):
    # check that variant matches the reference allele
    if genome_version not in PYFASTX_REF:
        raise ValueError(f"Invalid genome_version: {genome_version}")

    chrom = chrom.replace("chr", "")
    if genome_version == "37":
        if chrom.upper() in ("M", "MT"):
            chrom = "MT"
    else:
        if chrom.upper() in ("M", "MT"):
            chrom = "M"
        chrom = "chr" + chrom


    variant = f"{chrom}-{pos}-{ref}-{alt}"
    try:
        ref_sequence = PYFASTX_REF[genome_version][chrom][pos-1:pos+len(ref)-1].seq
        if ref_sequence.upper() != ref.upper():
            return {
                "variant": variant,
                "source": "spliceai",
                "error": f"Unexpected reference allele in {chrom}-{pos}-{ref}-{alt}. The reference allele should be: {ref_sequence}",
            }
    except Exception as e:
        print(f"ERROR while checking the reference allele for {variant}: {e}")

    return None


def get_spliceai_scores(variant, genome_version, distance_param, mask_param, basic_or_comprehensive_param):
    try:
        chrom, pos, ref, alt = parse_variant(variant)
    except ValueError as e:
        return {
            "variant": variant,
            "source": "spliceai",
            "error": str(e),
        }

    error_resonse = check_reference_allele(genome_version, chrom, pos, ref, alt)
    if error_resonse:
        return error_resonse

    # generate error message if variant falls outside annotated exons or introns
    record = VariantRecord(chrom, pos, ref, alt)
    try:
        scores = get_delta_scores(
            record,
            SPLICEAI_ANNOTATOR[(genome_version, basic_or_comprehensive_param)],
            distance_param,
            mask_param)
    except Exception as e:
        print(f"ERROR while computing SpliceAI scores for {variant}: {e}")
        traceback.print_exc()
        return {
            "variant": variant,
            "source": "spliceai",
            "error": f"{type(e)}: {e}",
        }

    if not scores:
        return {
            "variant": variant,
            "source": "spliceai",
            "error": f"The SpliceAI model did not return any scores for {variant}. This may be because the variant does "
                     f"not overlap any exons or introns defined by the GENCODE 'basic' annotation.",
        }

    #scores = [s[s.index("|")+1:] for s in scores]  # drop allele field

    # to reduce the response size, return all non-zero scores only for the canonial transcript (or the 1st transcript)
    all_non_zero_scores = None
    all_non_zero_scores_strand = None
    all_non_zero_scores_transcript_id = None
    all_non_zero_scores_transcript_priority = -1
    for i, transcript_scores in enumerate(scores):
        if "ALL_NON_ZERO_SCORES" not in transcript_scores:
            continue

        transcript_id_without_version = transcript_scores.get("NAME", "").split(".")[0]

        # get json annotations for this transcript
        transcript_annotations = SHARED_TRANSCRIPT_ANNOTATIONS[(genome_version, basic_or_comprehensive_param)].get(transcript_id_without_version)
        if transcript_annotations is None:
            raise ValueError(f"Missing annotations for {transcript_id_without_version} in {genome_version} annotations")

        # add the extra transcript annotations from the json file to the transcript scores dict
        transcript_scores.update(transcript_annotations)

        # decide whether to use ALL_NON_ZERO_SCORES from this transcript
        current_transcript_priority = TRANSCRIPT_PRIORITY_ORDER[transcript_annotations["t_priority"]]
        if current_transcript_priority > all_non_zero_scores_transcript_priority:
            all_non_zero_scores_transcript_priority = current_transcript_priority
            all_non_zero_scores = transcript_scores["ALL_NON_ZERO_SCORES"]
            all_non_zero_scores_strand = transcript_scores["t_strand"]
            all_non_zero_scores_transcript_id = transcript_scores["t_id"]

        for redundant_key in "ALLELE", "NAME", "STRAND", "ALL_NON_ZERO_SCORES":
            del transcript_scores[redundant_key]

    return {
        "variant": variant,
        "genomeVersion": genome_version,
        "chrom": chrom,
        "pos": pos,
        "ref": ref,
        "alt": alt,
        "distance": distance_param,
        "mask": mask_param,
        "scores": scores,
        "source": "spliceai:model",
        "allNonZeroScores": all_non_zero_scores,
        "allNonZeroScoresStrand": all_non_zero_scores_strand,
        "allNonZeroScoresTranscriptId": all_non_zero_scores_transcript_id,
    }


def get_pangolin_scores(variant, genome_version, distance_param, mask_param, basic_or_comprehensive_param):
    if genome_version not in ("37", "38"):
        raise ValueError(f"Invalid genome_version: {mask_param}")

    if mask_param not in ("True", "False"):
        raise ValueError(f"Invalid mask_param: {mask_param}")

    if basic_or_comprehensive_param not in ("basic", "comprehensive"):
        raise ValueError(f"Invalid basic_or_comprehensive_param: {basic_or_comprehensive_param}")

    try:
        chrom, pos, ref, alt = parse_variant(variant)
    except ValueError as e:
        print(f"ERROR while parsing variant {variant}: {e}")
        traceback.print_exc()

        return {
            "variant": variant,
            "source": "pangolin",
            "error": str(e),
        }

    error_resonse = check_reference_allele(genome_version, chrom, pos, ref, alt)
    if error_resonse:
        return error_resonse

    if len(ref) > 1 and len(alt) > 1:
        return {
            "variant": variant,
            "source": "pangolin",
            "error": f"Pangolin does not currently support complex InDels like {chrom}-{pos}-{ref}-{alt}",
        }

    class PangolinArgs:
        reference_file = FASTA_PATH[genome_version]
        distance = distance_param
        mask = mask_param
        score_cutoff = None
        score_exons = "False"

    features_db = gffutils.FeatureDB(PANGOLIN_ANNOTATION_PATHS[(GENOME_VERSION, basic_or_comprehensive_param)])
    scores = process_variant_using_pangolin(
        0, chrom, int(pos), ref, alt, features_db, PANGOLIN_MODELS[basic_or_comprehensive_param], PangolinArgs)

    if not scores:
        return {
            "variant": variant,
            "source": "pangolin",
            "error": f"Pangolin was unable to compute scores for this variant",
        }

    # to reduce the response size, return all non-zero scores only for the canonial transcript (or the 1st transcript)
    all_non_zero_scores = None
    all_non_zero_scores_strand = None
    all_non_zero_scores_transcript_id = None
    max_delta_score_sum = 0
    for i, transcript_scores in enumerate(scores):
        if "ALL_NON_ZERO_SCORES" not in transcript_scores:
            continue

        transcript_id_without_version = transcript_scores.get("NAME", "").split(".")[0]

        # get json annotations for this transcript
        transcript_annotations = SHARED_TRANSCRIPT_ANNOTATIONS[(genome_version, basic_or_comprehensive_param)].get(transcript_id_without_version)
        if transcript_annotations is None:
            raise ValueError(f"Missing annotations for {transcript_id_without_version} in {genome_version} annotations")

        # add the extra transcript annotations from the json file to the transcript scores dict
        transcript_scores.update(transcript_annotations)

        # decide whether to use ALL_NON_ZERO_SCORES from this gene
        delta_score_sum = sum(abs(float(s.get("SG_ALT", 0)) - float(s.get("SG_REF", 0)))
                              for s in transcript_scores["ALL_NON_ZERO_SCORES"])
        delta_score_sum += sum(abs(float(s.get("SL_ALT", 0)) - float(s.get("SL_REF", 0)))
                               for s in transcript_scores["ALL_NON_ZERO_SCORES"])

        # return all_non_zero_scores for the transcript or gene with the highest delta score sum
        if delta_score_sum > max_delta_score_sum:
            all_non_zero_scores = transcript_scores["ALL_NON_ZERO_SCORES"]
            all_non_zero_scores_strand = transcript_scores["STRAND"]
            all_non_zero_scores_transcript_id = transcript_scores["NAME"]
            max_delta_score_sum = delta_score_sum

        for redundant_key in "NAME", "STRAND", "ALL_NON_ZERO_SCORES":
            del transcript_scores[redundant_key]

    return {
        "variant": variant,
        "genomeVersion": genome_version,
        "chrom": chrom,
        "pos": pos,
        "ref": ref,
        "alt": alt,
        "distance": distance_param,
        "mask": mask_param,
        "scores": scores,
        "source": "pangolin:model",
        "allNonZeroScores": all_non_zero_scores,
        "allNonZeroScoresStrand": all_non_zero_scores_strand,
        "allNonZeroScoresTranscriptId": all_non_zero_scores_transcript_id,
    }


@app.route("/spliceai/", methods=['POST', 'GET'])
def run_spliceai():
    return run_splice_prediction_tool(tool_name="spliceai")


@app.route("/pangolin/", methods=['POST', 'GET'])
def run_pangolin():
    return run_splice_prediction_tool(tool_name="pangolin")


def run_splice_prediction_tool(tool_name):
    """Handles API request for splice prediction

    Args:
        tool_name (str): "spliceai" or "pangolin"
    """

    if tool_name != TOOL:
        return error_response(f"ERROR: This server is configured to run {TOOL} rather than {tool_name}.\n", source=tool_name)

    start_time = datetime.now()
    logging_prefix = start_time.strftime("%m/%d/%Y %H:%M:%S") + f" t{os.getpid()}"
    example_url = SPLICEAI_EXAMPLE_URL if tool_name == "spliceai" else PANGOLIN_EXAMPLE_URL

    # check params
    params = {}
    if request.values:
        params.update(request.values)

    if 'variant' not in params:
        params.update(request.get_json(force=True, silent=True) or {})

    variant = params.get('variant', '')
    variant = variant.strip().strip("'").strip('"').strip(",")
    if not variant:
        return error_response(f'"variant" not specified.\n', source=tool_name)

    if not isinstance(variant, str):
        return error_response(f'"variant" value must be a string rather than a {type(variant)}.\n', source=tool_name)

    genome_version = params.get("hg")
    if not genome_version:
        return error_response(f'"hg" not specified. The URL must include an "hg" arg: hg=37 or hg=38. For example: {example_url}\n', source=tool_name)

    if genome_version not in ("37", "38"):
        return error_response(f'Invalid "hg" value: "{genome_version}". The value must be either "37" or "38". For example: {example_url}\n', source=tool_name)

    distance_param = params.get("distance", DEFAULT_DISTANCE)
    try:
        distance_param = int(distance_param)
    except Exception as e:
        return error_response(f'Invalid "distance": "{distance_param}". The value must be an integer.\n', source=tool_name)

    if distance_param > MAX_DISTANCE_LIMIT:
        return error_response(f'Invalid "distance": "{distance_param}". The value must be < {MAX_DISTANCE_LIMIT}.\n', source=tool_name)

    mask_param = params.get("mask", str(DEFAULT_MASK))
    if mask_param not in ("0", "1"):
        return error_response(f'Invalid "mask" value: "{mask_param}". The value must be either "0" or "1". For example: {example_url}\n', source=tool_name)

    basic_or_comprehensive_param = params.get("bc", "basic")
    if basic_or_comprehensive_param not in ("basic", "comprehensive"):
        return error_response(f'Invalid "bc" value: "{basic_or_comprehensive_param}". The value must be either "basic" or "comprehensive". For example: {example_url}\n', source=tool_name)

    variant_consequence = params.get("variant_consequence")

    force = params.get("force")  # ie. don't use cache

    print(f"{logging_prefix}: ======================", flush=True)
    print(f"{logging_prefix}: {variant} hg={genome_version}, distance={distance_param}, mask={mask_param}, bc={basic_or_comprehensive_param}", flush=True)

    
    if tool_name == "spliceai":
        init_spliceai(genome_version)
        example_url = SPLICEAI_EXAMPLE_URL
    elif tool_name == "pangolin":
        init_pangolin(genome_version)
        example_url = PANGOLIN_EXAMPLE_URL
    else:
        raise ValueError(f"Invalid tool_name: {tool_name}")

    init_reference(genome_version)
    init_transcript_annotations(genome_version, basic_or_comprehensive_param)
    init_database_connection()

    user_ip = get_user_ip(request)

    # check cache before processing the variant
    results = {}
    if not force:
        results = get_splicing_scores_from_cache(tool_name, variant, genome_version, distance_param, mask_param, basic_or_comprehensive_param)

    duration = (datetime.now() - start_time).total_seconds()
    if results:
        log(f"{tool_name}:from-cache", ip=user_ip, variant=variant, genome=genome_version, distance=distance_param, mask=mask_param, variant_consequence=variant_consequence)
    else:
        error_message = exceeds_rate_limit(user_ip)
        if error_message:
            print(f"{logging_prefix}: {user_ip}: response: {error_message}", flush=True)
            return error_response(error_message, source=tool_name)

        try:
            if tool_name == "spliceai":
                results = get_spliceai_scores(variant, genome_version, distance_param, int(mask_param), basic_or_comprehensive_param)
            elif tool_name == "pangolin":
                pangolin_mask_param = "True" if mask_param == "1" else "False"
                results = get_pangolin_scores(variant, genome_version, distance_param, pangolin_mask_param, basic_or_comprehensive_param)
            else:
                raise ValueError(f"Invalid tool_name: {tool_name}")
        except Exception as e:
            traceback.print_exc()
            return error_response(f"ERROR: {e}", source=tool_name)

        duration = (datetime.now() - start_time).total_seconds()
        log(f"{tool_name}:computed", ip=user_ip, duration=duration, variant=variant, genome=genome_version, distance=distance_param, mask=mask_param, variant_consequence=variant_consequence)

        if "error" not in results:
            add_splicing_scores_to_cache(tool_name, variant, genome_version, distance_param, mask_param, results)

    if "error" in results:
        log(f"{tool_name}:error", ip=user_ip, variant=variant, genome=genome_version, distance=distance_param, mask=mask_param, details=results["error"], variant_consequence=variant_consequence)

    response_json = {}
    response_json.update(params)  # copy input params to output
    response_json.update(results)

    response_log_string = ", ".join([f"{k}: {v}" for k, v in response_json.items() if not k.startswith("allNonZeroScores")])
    print(f"{logging_prefix}: {variant} response took {str(datetime.now() - start_time)}: {response_log_string}", flush=True)

    return Response(json.dumps(response_json), status=200, mimetype='application/json', headers=[
        ('Access-Control-Allow-Origin', '*'),
    ])


def log(event_name, ip=None, duration=None, variant=None, genome=None, distance=None, mask=None, bc=None, details=None, variant_consequence=None):
    """Utility method for logging an event"""

    try:
        if duration is not None: duration = float(duration)
        if distance is not None: distance = int(distance)
        if mask is not None: mask = int(mask)
    except Exception as e:
        print(f"Error parsing log params: {e}", flush=True)
        return

    try:
        run_sql(r"INSERT INTO log (event_name, ip, duration, variant, genome, distance, mask, bc, details, variant_consequence) VALUES (%s, %s, %s, %s, %s, %s, %s, %s, %s, %s)",
                (event_name, ip, duration, variant, genome, distance, mask, bc, details, variant_consequence))
    except Exception as e:
        print(f"Log error: {e}", flush=True)


def get_user_ip(request):
    return request.environ.get("HTTP_X_FORWARDED_FOR")


@app.route('/log/<string:name>/', strict_slashes=False)
def log_event(name):
    init_database_connection()

    if DATABASE_CONNECTION is None:
        message = f"Log error: Database not available"
        print(message, flush=True)
        return error_response(f"ERROR: {message}")

    if name != "show_igv":
        message = f"Log error: invalid event name: {name}"
        print(message, flush=True)
        return error_response(f"ERROR: {message}")

    # check params
    params = {}
    if request.values:
        params.update(request.values)
    if not params:
        params.update(request.get_json(force=True, silent=True) or {})

    variant = params.get("variant")
    genome_version = params.get("hg")
    distance_param = params.get("distance")
    mask_param = params.get("mask")
    basic_or_comprehensive_param = params.get("bc")
    details = params.get("details")
    variant_consequence = params.get("variant_consequence")
    if details:
        details = str(details)
        details = details[:2000]

    user_ip = get_user_ip(request)
    logging_prefix = datetime.now().strftime("%m/%d/%Y %H:%M:%S") + f" {user_ip} t{os.getpid()}"
    print(f"{logging_prefix}: ======================", flush=True)
    print(f"{logging_prefix}: {variant} show igv with hg={genome_version}, "
          f"distance={distance_param}, mask={mask_param}", flush=True)

    log(name,
        ip=user_ip,
        variant=variant,
        genome=genome_version,
        distance=distance_param,
        mask=mask_param,
        bc=basic_or_comprehensive_param,
        details=details,
        variant_consequence=variant_consequence)

    return Response(json.dumps({"status": "Done"}), status=200, mimetype='application/json', headers=[
        ('Access-Control-Allow-Origin', '*'),
    ])


@app.route('/', strict_slashes=False, defaults={'path': ''})
@app.route('/<path:path>/')
def catch_all(path):
    return f"SpliceAI-lookup APIs: invalid endpoint {path}"


if '__main__' == __name__ or os.environ.get('RUNNING_ON_GOOGLE_CLOUD_RUN'):
    app.run(debug=DEBUG, host='0.0.0.0', port=int(os.environ.get('PORT', 8080)))<|MERGE_RESOLUTION|>--- conflicted
+++ resolved
@@ -130,12 +130,7 @@
             SPLICEAI_ANNOTATION_PATHS[(genome_version, basic_or_comprehensive)]
         )
 
-<<<<<<< HEAD
 def init_pangolin(genome_version, basic_or_comprehensive):
-=======
-
-def init_pangolin(genome_version):
->>>>>>> 227eea89
 
     if not PANGOLIN_MODELS[basic_or_comprehensive]:
         torch.set_num_threads(os.cpu_count()*2)
@@ -152,14 +147,8 @@
                 model.eval()
                 PANGOLIN_MODELS[basic_or_comprehensive].append(model)
 
-<<<<<<< HEAD
 def init_transcript_annotations(genome_version, basic_or_comprehensive):
     if (genome_version, basic_or_comprehensive) in SHARED_TRANSCRIPT_ANNOTATIONS:
-=======
-
-def init_transcript_annotations(genome_version):
-    if genome_version in SHARED_TRANSCRIPT_ANNOTATIONS:
->>>>>>> 227eea89
         return
 
     # init shared transcript annotations
